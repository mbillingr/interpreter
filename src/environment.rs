<<<<<<< HEAD
use crate::debugger::Debugger;
use crate::debugger_imgui_frontend;
=======
pub use crate::envref::{EnvRef, EnvWeak};
>>>>>>> bc0fa9a8
use crate::errors::*;
use crate::expression::{Args, Expression, NativeFn, Procedure};
use crate::interpreter;
use crate::symbol::{self, Symbol};
use rand::Rng;
use std::collections::HashMap;
use std::ops::{Add, Div, Mul, Sub};
use std::time::SystemTime;

#[derive(Debug, Clone)]
pub enum Entry {
    Value(Expression),
    Procedure(Procedure<EnvWeak>),
}

impl Entry {
    pub fn short_repr(&self) -> String {
        match self {
            Entry::Value(expr) => expr.short_repr(),
            Entry::Procedure(proc) => Expression::Procedure(proc.clone().into()).short_repr(),
        }
    }
}

pub struct Environment {
    map: HashMap<Symbol, Entry>,
    parent: Option<EnvRef>,
    current_procedure: Procedure<EnvWeak>,
}

impl Environment {
    pub fn new(parent: Option<EnvRef>) -> Environment {
        Environment {
            map: Default::default(),
            parent,
            current_procedure: Default::default(),
        }
    }

    pub fn new_child<T: Into<Procedure<EnvWeak>>>(parent: EnvRef, proc: T) -> Environment {
        Environment {
            map: Default::default(),
            parent: Some(parent),
            current_procedure: proc.into(),
        }
    }

    /*pub fn parent(&self) -> Option<&EnvRef> {
        self.parent.as_ref()
    }*/

    pub fn is_root(&self) -> bool {
        self.parent.is_none()
    }

    pub fn current_procedure(&self) -> &Procedure<EnvWeak> {
        &self.current_procedure
    }

    pub fn name(&self) -> Symbol {
        self.current_procedure.name()
    }

    pub fn lookup(&self, key: &Symbol) -> Option<Expression> {
        let entry = self.map.get(key);
        match entry {
            None => self.parent.as_ref().and_then(|p| p.borrow().lookup(key)),
            Some(Entry::Value(expr)) => Some(expr.clone()),
            Some(Entry::Procedure(proc)) => Some(proc.clone().into()),
        }
    }

    pub fn set_value(&mut self, key: &Symbol, value: Expression) -> Option<()> {
        if self.map.contains_key(key) {
            *self.map.get_mut(key).unwrap() = self.expr_to_entry(*key, value);
            Some(())
        } else {
            self.parent
                .as_mut()
                .and_then(|p| p.borrow_mut().set_value(key, value))
        }
    }

    pub fn insert<K: Into<Symbol>>(&mut self, key: K, expr: Expression) {
        let key = key.into();
        self.map.insert(key, self.expr_to_entry(key, expr));
    }

    pub fn insert_entry<K: Into<Symbol>>(&mut self, key: K, entry: Entry) {
        self.map.insert(key.into(), entry);
    }

    fn expr_to_entry(&self, key: Symbol, expr: Expression) -> Entry {
        // avoid Rc loops by storing functions that refer to the
        // environment they live in as weak references.
        match expr {
            Expression::Procedure(proc) => {
                if proc.env().as_ptr() as *const _ == self {
                    Entry::Procedure(proc.rename(key).into())
                } else {
                    Entry::Value(Expression::Procedure(proc))
                }
            }
            expr => Entry::Value(expr),
        }
    }

    pub fn insert_native(&mut self, key: &str, func: NativeFn) {
        self.insert(key, Expression::Native(func));
    }

    pub fn set_vars(&mut self, names: Expression, args: Expression) -> Result<()> {
        let mut names = &names;
        let mut args = &args;
        loop {
            let arg;
            let name;
            match (names, args) {
                (Expression::Nil, Expression::Nil) => return Ok(()),
                (Expression::Symbol(s), a) => {
                    name = s;
                    arg = a;
                    names = &Expression::Nil;
                    args = &Expression::Nil;
                }
                (Expression::Pair(pair), _) if pair.0.is_named_symbol(symbol::DOT) => {
                    name = pair.1.car()?.try_as_symbol()?;
                    names = pair.1.cdr()?;
                    arg = args;
                    args = &Expression::Nil;
                }
                (Expression::Pair(_), Expression::Pair(_)) => {
                    name = names.car()?.try_as_symbol()?;
                    names = names.cdr()?;
                    arg = args.car()?;
                    args = args.cdr()?;
                }
                _ => return Err(ErrorKind::ArgumentError)?,
            }

            self.insert(name.clone(), arg.clone());
        }
    }

    pub fn all_keys(&self) -> impl Iterator<Item = Symbol> {
        let mut keys: Vec<_> = self.map.keys().cloned().collect();
        keys.extend(
            self.parent
                .iter()
                .flat_map(|parent| parent.borrow().all_keys()),
        );
        keys.into_iter()
    }

    pub fn items(&self) -> impl Iterator<Item = (&Symbol, &Entry)> {
        /*let mut keys: Vec<_> = self.map.keys().cloned().collect();
        keys.extend(
            self.parent
                .iter()
                .flat_map(|parent| parent.borrow().all_keys()),
        );
        keys.into_iter()*/
        self.map.iter()
    }

    pub fn get_scope(&self) -> Vec<Symbol> {
        let mut result = vec![];

        let mut parent = self.parent.clone();
        while let Some(env) = parent {
            parent = env.borrow().parent.clone();

            if env.borrow().is_root() {
                break;
            }

            result.push(env.borrow().current_procedure().name());
        }

        result
    }

    pub fn export(&self, names: &HashMap<Symbol, Symbol>) -> Result<Environment> {
        Ok(Environment {
            map: names
                .iter()
                .map(|(name, export_name)| {
                    self.map
                        .get(name)
                        .cloned()
                        .map(|entry| (*export_name, entry))
                        .ok_or_else(|| ErrorKind::UndefinedExport(*name).into())
                })
                .collect::<Result<_>>()?,
            parent: self.parent.clone(),
            current_procedure: self.current_procedure.clone(),
        })
    }

    pub fn print(&self) -> usize {
        if let Some(parent) = &self.parent {
            let depth = parent.borrow().print() + 4;
            let indent: String = (0..depth).map(|_| ' ').collect();
            let header = format!("----------<{}>----------", self.name());
            println!("{}+{}", indent, header);
            for (k, v) in &self.map {
                println!(
                    "{}| {}: {}",
                    indent,
                    k,
                    match v {
                        Entry::Procedure(p) => p.name().to_string(),
                        Entry::Value(v) => v.short_repr(),
                    }
                );
            }
            let footer: String = (0..header.len()).map(|_| '-').collect();
            println!("{}+{}", indent, footer);
            depth
        } else {
            println!("<global>");
            0
        }
    }
}

impl std::fmt::Debug for Environment {
    fn fmt(&self, f: &mut std::fmt::Formatter) -> std::fmt::Result {
        write!(f, "Environment {}: {{", self.name())?;
        for (i, (k, v)) in self.map.iter().enumerate() {
            if i > 0 {
                write!(f, ", ")?;
            }
            match v {
                Entry::Value(x) => write!(f, "{}: {}", k, x)?,
                Entry::Procedure(p) => write!(f, "{}: {:?}", k, p)?,
            }
        }
        write!(f, "}}")
    }
}

fn car(x: &Expression) -> Result<&Expression> {
    x.car().map_err(|_| ErrorKind::ArgumentError.into())
}

fn cdr(x: &Expression) -> Result<&Expression> {
    x.cdr().map_err(|_| ErrorKind::ArgumentError.into())
}

pub fn default_env() -> EnvRef {
    use Expression as X;

    let defenv: EnvRef = Environment::new(None).into();

    {
        let mut env = defenv.borrow_mut();

        // interpreter functions

        env.insert("apply", Expression::NativeIntrusive(apply));

        env.insert_native("eq?", |args| native_binary(args, Expression::eqv));
        env.insert_native("eqv?", |args| native_binary(args, Expression::eqv));
        env.insert_native("equal?", |args| native_binary(args, Expression::equal));

        // types

        env.insert_native("symbol?", |args| Ok(car(&args)?.is_symbol().into()));

        // simple i/o

        env.insert_native("display", native_display);
        // todo: find a way to put Expressions into Errors (Problem: Errors must be Send but expressions are not)
        env.insert_native("error", |args| {
            Err(ErrorKind::GenericError(format!("{}", args)))?
        });

        // pair operations

        env.insert_native("pair?", |args| Ok(car(&args)?.is_pair().into()));
        env.insert_native("cons", |args| {
            let (car, args) = args.decons().map_err(|_| ErrorKind::ArgumentError)?;
            let (cdr, _) = args.decons().map_err(|_| ErrorKind::ArgumentError)?;
            Ok(Expression::cons(car.clone(), cdr.clone()))
        });
        env.insert_native("car", |args| Ok(car(&args)?.car()?.clone()));
        env.insert_native("cdr", |args| Ok(car(&args)?.cdr()?.clone()));

        env.insert_native("set-car!", |args| {
            let pair = car(&args)?;
            let x = car(cdr(&args)?)?;
            pair.set_car(x.clone())?;
            Ok(Expression::Undefined)
        });

        env.insert_native("set-cdr!", |args| {
            let pair = car(&args)?;
            let x = car(cdr(&args)?)?;
            pair.set_cdr(x.clone())?;
            Ok(Expression::Undefined)
        });

        // list operations

        env.insert_native("list", Ok);
        env.insert_native("null?", |args| Ok(car(&args)?.is_nil().into()));

        // numerical operations

        env.insert_native("number?", |args| Ok(car(&args)?.is_number().into()));
        env.insert_native("exact?", |args| Ok(car(&args)?.is_exact().into()));
        env.insert_native("integer?", |args| Ok(car(&args)?.is_integer().into()));
        env.insert_native("+", |args| native_fold(args, X::zero(), X::add));
        env.insert_native("*", |args| native_fold(args, X::one(), X::mul));
        env.insert_native("-", |args| native_unifold(args, X::zero(), X::sub));
        env.insert_native("/", |args| native_unifold(args, X::one(), X::div));
        env.insert_native("min", |args| native_fold2(args, X::min));
        env.insert_native("max", |args| native_fold2(args, X::max));
        env.insert_native("round", |args| car(&args)?.round());
        env.insert_native("remainder", |args| {
            native_binary(args, X::truncate_remainder)
        });
        env.insert_native("quotient", |args| native_binary(args, X::truncate_quotient));

        // logical operations

        env.insert(
            "not",
            X::Native(|args| {
                let x = car(&args)?;
                Ok((!x.is_true()).into())
            }),
        );

        // comparison

        env.insert_native("=", |args| native_compare(args, <X as PartialEq>::eq));
        env.insert_native("<", |args| native_compare(args, <X as PartialOrd>::lt));
        env.insert_native(">", |args| native_compare(args, <X as PartialOrd>::gt));

        // advanced math stuff

        env.insert_native("floor", |args| {
            let x = car(&args)?;
            Ok(x.try_as_float()?.floor().into())
        });

        env.insert_native("log", |args| {
            let x = car(&args)?;
            Ok(x.try_as_float()?.ln().into())
        });

        env.insert_native("sin", |args| {
            let x = car(&args)?;
            Ok(x.try_as_float()?.sin().into())
        });

        env.insert_native("cos", |args| {
            let x = car(&args)?;
            Ok(x.try_as_float()?.cos().into())
        });

        env.insert_native("atan", |args| {
            let x = car(&args)?.try_as_float()?;
            let y = cdr(&args)?;
            if y.is_nil() {
                Ok(x.atan().into())
            } else {
                Ok(x.atan2(car(y)?.try_as_float()?).into())
            }
        });

        // misc

        env.insert_native("runtime", |_| {
            let t = SystemTime::now()
                .duration_since(SystemTime::UNIX_EPOCH)
                .unwrap()
                .as_micros();
            Ok(Expression::Integer(t as i64))
        });

        env.insert_native("random", |args| match car(&args)? {
            Expression::Integer(n) => Ok(Expression::Integer(rand::thread_rng().gen_range(0, n))),
            Expression::Float(n) => Ok(Expression::Float(rand::thread_rng().gen_range(0.0, n))),
            x => {
                Err(ErrorKind::TypeError(format!("Invalid upper limit for random: {:?}", x)).into())
            }
        });

        env.insert(
            "newline",
            X::Procedure(Procedure::build(X::Nil, scheme!((display, "\n")), &defenv).unwrap()),
        );

        env.insert(
            "print-env",
            Expression::NativeIntrusive(|_, env| {
                env.borrow().print();
                Ok(Expression::Undefined)
            }),
        );

        env.insert(
            "debug",
            Expression::NativeIntrusive(|args, env| {
                let debugger = Debugger::new(car(&args)?.clone(), env.clone());
                debugger_imgui_frontend::run(debugger);
                Ok(Expression::Undefined)
            }),
        );
    }

    defenv
}

fn native_binary<R, F>(args: Args, op: F) -> Result<Expression>
where
    R: IntoResultExpression,
    F: Fn(&Expression, &Expression) -> R,
{
    let (a, args) = args.decons().map_err(|_| ErrorKind::ArgumentError)?;
    let (b, _) = args.decons().map_err(|_| ErrorKind::ArgumentError)?;
    op(a, b).into_result()
}

fn native_display(args: Args) -> Result<Expression> {
    print!("{}", car(&args)?);
    Ok(Expression::Undefined)
}

/// apply a bivariate function to all arguments in sequence
fn native_fold<F: Fn(Expression, Expression) -> Result<Expression>>(
    args: Args,
    mut acc: Expression,
    func: F,
) -> Result<Expression> {
    for b in args.iter_list() {
        acc = func(acc, b?.clone())?;
    }
    Ok(acc)
}

/// apply a bivariate function to all arguments in sequence, initializing the
/// accumulator with the first element.
fn native_fold2<F: Fn(Expression, Expression) -> Result<Expression>>(
    args: Args,
    func: F,
) -> Result<Expression> {
    let (acc, tail) = args.decons()?;
    let mut acc = acc.clone();
    for b in tail.iter_list() {
        acc = func(acc, b?.clone())?;
    }
    Ok(acc)
}

/// apply a bivariate comparison function to all arguments in sequence
fn native_compare<F: Fn(&Expression, &Expression) -> bool>(
    args: Args,
    pred: F,
) -> Result<Expression> {
    let mut args = args.iter_list();

    let mut a = match args.next_expr()? {
        None => return Ok(Expression::True),
        Some(x) => x,
    };

    for b in args {
        let b = b?;
        if pred(&a, &b) {
            a = b
        } else {
            return Ok(Expression::False);
        }
    }

    Ok(Expression::True)
}

/// apply a bivariate function to all arguments in sequence, but handle a single argument as
/// special case. For example: (- 5 2) -> 3  but (- 5) -> -5
fn native_unifold<F: Fn(Expression, Expression) -> Result<Expression>>(
    args: Args,
    mut acc: Expression,
    func: F,
) -> Result<Expression> {
    let mut args = args.iter_list();

    let first = args.next_expr()?.ok_or(ErrorKind::ArgumentError)?.clone();

    match args.next_expr()? {
        None => return func(acc, first),
        Some(second) => acc = func(first, second.clone())?,
    }

    for b in args {
        acc = func(acc, b?.clone())?;
    }
    Ok(acc)
}

fn apply(list: Expression, env: &EnvRef) -> Result<Expression> {
    let mut result = Expression::Nil;
    let mut in_cursor = &list;
    let mut out_cursor = &mut result;

    loop {
        match in_cursor {
            Expression::Nil => break,
            Expression::Pair(pair) => {
                let (car, cdr) = &**pair;
                in_cursor = &*cdr;

                if in_cursor.is_nil() {
                    *out_cursor = car.clone();
                    break;
                } else {
                    *out_cursor = Expression::cons(car.clone(), Expression::Nil);
                };

                out_cursor = out_cursor.cdr_mut().unwrap();
            }
            _ => return Err(ErrorKind::TypeError("not a list".into()))?,
        }
    }

    let (proc, args) = result.decons()?;
    interpreter::call(proc.clone(), args.clone(), env)
}<|MERGE_RESOLUTION|>--- conflicted
+++ resolved
@@ -1,9 +1,6 @@
-<<<<<<< HEAD
 use crate::debugger::Debugger;
 use crate::debugger_imgui_frontend;
-=======
 pub use crate::envref::{EnvRef, EnvWeak};
->>>>>>> bc0fa9a8
 use crate::errors::*;
 use crate::expression::{Args, Expression, NativeFn, Procedure};
 use crate::interpreter;
@@ -51,9 +48,9 @@
         }
     }
 
-    /*pub fn parent(&self) -> Option<&EnvRef> {
+    pub fn parent(&self) -> Option<&EnvRef> {
         self.parent.as_ref()
-    }*/
+    }
 
     pub fn is_root(&self) -> bool {
         self.parent.is_none()
